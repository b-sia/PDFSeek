--- conflicted
+++ resolved
@@ -1,15 +1,9 @@
-<<<<<<< HEAD
-from typing import Any, Dict, List
-
-import streamlit as st
-=======
 import os
 from typing import Any, Dict, List
 
 import streamlit as st
 import torch
 from auto_gptq import AutoGPTQForCausalLM
->>>>>>> dc127d5d
 from langchain.callbacks.streaming_stdout import StreamingStdOutCallbackHandler
 from langchain.chains.combine_documents import create_stuff_documents_chain
 from langchain.chains.retrieval import create_retrieval_chain
@@ -20,17 +14,11 @@
 from langchain_openai import ChatOpenAI
 from langgraph.graph import END, StateGraph
 from pydantic import BaseModel
-<<<<<<< HEAD
-
-from modules.templates import bot_template, user_template
-
-=======
 from torch.cuda import is_available
 from transformers import AutoModelForCausalLM, AutoTokenizer, pipeline
 
 from modules.templates import bot_template, user_template
 
->>>>>>> dc127d5d
 
 class ChatState(BaseModel):
     input: str
@@ -47,19 +35,6 @@
         if "local_model_path" not in st.session_state:
             raise ValueError("Please upload a local model first")
         
-<<<<<<< HEAD
-        return LlamaCpp(
-            model_path=st.session_state.local_model_path,
-            max_tokens=st.session_state.get("max_local_tokens_input", 512),
-            n_gpu_layers=st.session_state.get("gpu_layers_input", -1),
-            temperature=st.session_state.get("temperature_input", 0.1),
-            top_p=st.session_state.get("top_p_input", 0.95),
-            repeat_penalty=st.session_state.get("repeat_penalty_input", 1.2),
-            n_ctx=st.session_state.get("n_ctx_input", 4096),
-            callbacks=[StreamingStdOutCallbackHandler()],
-            verbose=False
-        )
-=======
         model_path = st.session_state.local_model_path
         file_ext = os.path.splitext(model_path)[1].lower()
         
@@ -98,7 +73,6 @@
             return HuggingFacePipeline(pipeline=pipe)
         else:
             raise ValueError(f"Unsupported file format: {file_ext}")
->>>>>>> dc127d5d
 
 
 def handle_userinput(user_question: str) -> None:
